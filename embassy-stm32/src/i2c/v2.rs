--- conflicted
+++ resolved
@@ -40,8 +40,7 @@
     let regs = T::info().regs;
     let isr = regs.isr().read();
 
-<<<<<<< HEAD
-    if isr.tcr() || isr.tc() || isr.addr() || isr.stopf() {
+    if isr.tcr() || isr.tc() || isr.addr() || isr.stopf() || isr.nackf() || isr.berr() || isr.arlo() || isr.ovr() {
         T::state().waker.wake();
     }
 
@@ -49,22 +48,11 @@
         regs.cr1().modify(|w| {
             w.set_addrie(false);
             w.set_stopie(false);
-            w.set_tcie(false);
-            // The flag can only be cleared by writting to nbytes, we won't do that here, so disable
-            // the interrupt
-            w.set_tcie(false);
-=======
-    if isr.tcr() || isr.tc() || isr.nackf() || isr.berr() || isr.arlo() || isr.ovr() {
-        T::state().waker.wake();
-    }
-    critical_section::with(|_| {
-        regs.cr1().modify(|w| {
-            // The flag can only be cleared by writting to nbytes, we won't do that here
+              // The flag can only be cleared by writting to nbytes, we won't do that here
             w.set_tcie(false);
             // Error flags are to be read in the routines, so we also don't clear them here
             w.set_nackie(false);
             w.set_errie(false);
->>>>>>> 6186d111
         });
     });
 }
@@ -189,13 +177,8 @@
             timeout.check()?;
         }
 
-<<<<<<< HEAD
         let will_reload = if will_reload {
-            i2c::vals::Reload::NOTCOMPLETED
-=======
-        let reload = if reload {
             i2c::vals::Reload::NOT_COMPLETED
->>>>>>> 6186d111
         } else {
             i2c::vals::Reload::COMPLETED
         };
@@ -716,11 +699,7 @@
             self.write_internal(address.into(), write, true, timeout)
         } else {
             timeout
-<<<<<<< HEAD
-                .with(self.write_dma_internal(address.into(), write, true, true, timeout))
-=======
-                .with(self.write_dma_internal(address, write, true, true, true, timeout))
->>>>>>> 6186d111
+                .with(self.write_dma_internal(address.into(), write, true, true, true, timeout))
                 .await
         }
     }
@@ -769,11 +748,7 @@
         if write.is_empty() {
             self.write_internal(address.into(), write, false, timeout)?;
         } else {
-<<<<<<< HEAD
-            let fut = self.write_dma_internal(address.into(), write, true, true, timeout);
-=======
-            let fut = self.write_dma_internal(address, write, true, true, false, timeout);
->>>>>>> 6186d111
+            let fut = self.write_dma_internal(address.into(), write, true, true, false, timeout);
             timeout.with(fut).await?;
         }
 
@@ -1319,4 +1294,4 @@
 
         Ok(())
     }
-}+}
