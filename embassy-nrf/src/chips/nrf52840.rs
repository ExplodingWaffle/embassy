--- conflicted
+++ resolved
@@ -169,12 +169,9 @@
 
     // PDM
     PDM,
-<<<<<<< HEAD
-=======
 
     // I2S
     I2S,
->>>>>>> 6b5df452
 }
 
 #[cfg(feature = "nightly")]
